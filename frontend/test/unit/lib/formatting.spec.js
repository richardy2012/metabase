--- conflicted
+++ resolved
@@ -2,10 +2,7 @@
 import { isElementOfType } from "react-addons-test-utils";
 
 import { formatNumber, formatValue, formatUrl } from 'metabase/lib/formatting';
-<<<<<<< HEAD
-=======
 import ExternalLink from "metabase/components/ExternalLink.jsx";
->>>>>>> cda0f5b4
 import { TYPE } from "metabase/lib/types";
 
 describe('formatting', () => {
@@ -67,15 +64,9 @@
             expect(formatUrl("http://metabase.com/")).toEqual("http://metabase.com/")
         });
         it("should return a component for http:, https:, and mailto: links in jsx mode", () => {
-<<<<<<< HEAD
-            expect(isElementOfType(formatUrl("http://metabase.com/", { jsx: true }), "a")).toEqual(true);
-            expect(isElementOfType(formatUrl("https://metabase.com/", { jsx: true }), "a")).toEqual(true);
-            expect(isElementOfType(formatUrl("mailto:tom@metabase.com", { jsx: true }), "a")).toEqual(true);
-=======
             expect(isElementOfType(formatUrl("http://metabase.com/", { jsx: true }), ExternalLink)).toEqual(true);
             expect(isElementOfType(formatUrl("https://metabase.com/", { jsx: true }), ExternalLink)).toEqual(true);
             expect(isElementOfType(formatUrl("mailto:tom@metabase.com", { jsx: true }), ExternalLink)).toEqual(true);
->>>>>>> cda0f5b4
         });
         it("should return a string for javascript:, data:, and other links in jsx mode", () => {
             expect(formatUrl("javascript:alert('pwnd')", { jsx: true })).toEqual("javascript:alert('pwnd')");
