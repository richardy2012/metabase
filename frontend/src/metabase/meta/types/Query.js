--- conflicted
+++ resolved
@@ -3,12 +3,8 @@
 import type { TableId } from "./Table";
 import type { FieldId } from "./Field";
 import type { SegmentId } from "./Segment";
-<<<<<<< HEAD
 import type { MetricId } from "./Metric";
-import type { ParameterType } from "./Dashboard";
-=======
 import type { ParameterType } from "./Parameter";
->>>>>>> df15b266
 
 export type ExpressionName = string;
 
