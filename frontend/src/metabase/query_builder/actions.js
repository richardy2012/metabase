/*global ace*/

import { createAction } from "redux-actions";
import _ from "underscore";
import { assocIn } from "icepick";
import moment from "moment";

import { createThunkAction } from "metabase/lib/redux";
import { push, replace } from "react-router-redux";
import { setErrorPage } from "metabase/redux/app";

import MetabaseAnalytics from "metabase/lib/analytics";
import { loadCard, isCardDirty, startNewCard, deserializeCardFromUrl, serializeCardForUrl, cleanCopyCard, urlForCardState } from "metabase/lib/card";
import { formatSQL, humanize } from "metabase/lib/formatting";
import Query, { createQuery } from "metabase/lib/query";
import { isPK, isFK } from "metabase/lib/types";
import Utils from "metabase/lib/utils";
import { getEngineNativeType, formatJsonQuery } from "metabase/lib/engine";
import { defer } from "metabase/lib/promise";
import { applyParameters, cardIsEquivalent } from "metabase/meta/Card";

import { getParameters, getTableMetadata, getNativeDatabases } from "./selectors";
import { getDatabases, getTables, getDatabasesList } from "metabase/selectors/metadata";

import { fetchDatabases, fetchTableMetadata } from "metabase/redux/metadata";

import { MetabaseApi, CardApi, UserApi } from "metabase/services";

import { parse as urlParse } from "url";
import querystring from "querystring";

export const SET_CURRENT_STATE = "metabase/qb/SET_CURRENT_STATE";
const setCurrentState = createAction(SET_CURRENT_STATE);

export const POP_STATE = "metabase/qb/POP_STATE";
export const popState = createThunkAction(POP_STATE, (location) =>
    async (dispatch, getState) => {
        const { card } = getState().qb;
        if (location.state && location.state.card) {
            if (!Utils.equals(card, location.state.card)) {
                dispatch(setCardAndRun(location.state.card, false));
                dispatch(setCurrentState(location.state));
            }
        }
    }
);

export const CREATE_PUBLIC_LINK = "metabase/card/CREATE_PUBLIC_LINK";
export const createPublicLink = createAction(CREATE_PUBLIC_LINK, ({ id }) => CardApi.createPublicLink({ id }));

export const DELETE_PUBLIC_LINK = "metabase/card/DELETE_PUBLIC_LINK";
export const deletePublicLink = createAction(DELETE_PUBLIC_LINK, ({ id }) => CardApi.deletePublicLink({ id }));

export const UPDATE_ENABLE_EMBEDDING = "metabase/card/UPDATE_ENABLE_EMBEDDING";
export const updateEnableEmbedding = createAction(UPDATE_ENABLE_EMBEDDING, ({ id }, enable_embedding) =>
    CardApi.update({ id, enable_embedding })
);

export const UPDATE_EMBEDDING_PARAMS = "metabase/card/UPDATE_EMBEDDING_PARAMS";
export const updateEmbeddingParams = createAction(UPDATE_EMBEDDING_PARAMS, ({ id }, embedding_params) =>
    CardApi.update({ id, embedding_params })
);

export const UPDATE_URL = "metabase/qb/UPDATE_URL";
export const updateUrl = createThunkAction(UPDATE_URL, (card, { dirty = false, replaceState = false, preserveParameters = true }) =>
    (dispatch, getState) => {
        if (!card) {
            return;
        }
        var copy = cleanCopyCard(card);
        var newState = {
            card: copy,
            cardId: copy.id,
            serializedCard: serializeCardForUrl(copy)
        };

        const { currentState } = getState().qb;

        if (Utils.equals(currentState, newState)) {
            return;
        }

        var url = urlForCardState(newState, dirty);

        // if the serialized card is identical replace the previous state instead of adding a new one
        // e.x. when saving a new card we want to replace the state and URL with one with the new card ID
        replaceState = replaceState || (currentState && currentState.serializedCard === newState.serializedCard);

        const urlParsed = urlParse(url);
        const locationDescriptor = {
            pathname: urlParsed.pathname,
            search: preserveParameters ? window.location.search : "",
            hash: urlParsed.hash,
            state: newState
        };

        if (locationDescriptor.pathname === window.location.pathname &&
            (locationDescriptor.search || "") === (window.location.search || "") &&
            (locationDescriptor.hash || "") === (window.location.hash || "")
        ) {
            replaceState = true;
        }

        // this is necessary because we can't get the state from history.state
        dispatch(setCurrentState(newState));
        if (replaceState) {
            dispatch(replace(locationDescriptor));
        } else {
            dispatch(push(locationDescriptor));
        }
    }
);

export const RESET_QB = "metabase/qb/RESET_QB";
export const resetQB = createAction(RESET_QB);

export const INITIALIZE_QB = "metabase/qb/INITIALIZE_QB";
export const initializeQB = createThunkAction(INITIALIZE_QB, (location, params) => {
    return async (dispatch, getState) => {
        // do this immediately to ensure old state is cleared before the user sees it
        dispatch(resetQB());
        dispatch(cancelQuery());

        const { currentUser } = getState();

        let card, databasesList, originalCard;
        let uiControls = {
            isEditing: false,
            isShowingTemplateTagsEditor: false
        };

        // always start the QB by loading up the databases for the application
        try {
            await dispatch(fetchDatabases());
            databasesList = getDatabasesList(getState());
        } catch(error) {
            console.error("error fetching dbs", error);

            // if we can't actually get the databases list then bail now
            dispatch(setErrorPage(error));

            return { uiControls };
        }

        // load up or initialize the card we'll be working on
        let options = {};
        let serializedCard;
        // hash can contain either query params starting with ? or a base64 serialized card
        if (location.hash) {
            let hash = location.hash.replace(/^#/, "");
            if (hash.charAt(0) === "?") {
                options = querystring.parse(hash.substring(1));
            } else {
                serializedCard = hash;
            }
        }
        const sampleDataset = _.findWhere(databasesList, { is_sample: true });

        let preserveParameters = false;
        if (params.cardId || serializedCard) {
            // existing card being loaded
            try {
                // if we have a serialized card then unpack it and use it
                card = serializedCard ? deserializeCardFromUrl(serializedCard) : {};

                // load the card either from `cardId` parameter or the serialized card
                if (params.cardId) {
                    card = await loadCard(params.cardId);
                    // when we are loading from a card id we want an explicit clone of the card we loaded which is unmodified
                    originalCard = Utils.copy(card);
<<<<<<< HEAD
                } else if (card.id) {
                    // deserialized card contains the card id, so just populate originalCard
                    originalCard = await loadCard(card.id);
                    // if the cards are equal then show the original
                    if (cardIsEquivalent(card, originalCard)) {
                        card = Utils.copy(originalCard);
                    } else {
                        // strip the card id from the deserialized card so that we have a correct url and show lineage correctly
                        card = _.omit(card, "id");
                    }
=======
                    // for showing the "started from" lineage correctly when adding filters/breakouts and when going back and forth
                    // in browser history, the original_card_id has to be set for the current card (simply the id of card itself for now)
                    card.original_card_id = card.id;
                } else if (card.original_card_id) {
                    // deserialized card contains the original card id, so just populate originalCard
                    originalCard = await loadCard(card.original_card_id);
>>>>>>> d2535e3e
                }

                MetabaseAnalytics.trackEvent("QueryBuilder", "Query Loaded", card.dataset_query.type);

                // if we have deserialized card from the url AND loaded a card by id then the user should be dropped into edit mode
                uiControls.isEditing = !!options.edit

                // if this is the users first time loading a saved card on the QB then show them the newb modal
                if (params.cardId && currentUser.is_qbnewb) {
                    uiControls.isShowingNewbModal = true;
                    MetabaseAnalytics.trackEvent("QueryBuilder", "Show Newb Modal");
                }

                preserveParameters = true;
            } catch(error) {
                console.warn(error)
                card = null;
                dispatch(setErrorPage(error));
            }

        } else if (options.tutorial !== undefined && sampleDataset) {
            // we are launching the QB tutorial
            card = startNewCard("query", sampleDataset.id);

            uiControls.isShowingTutorial = true;
            MetabaseAnalytics.trackEvent("QueryBuilder", "Tutorial Start", true);

        } else {
            // we are starting a new/empty card
            const databaseId = (options.db) ? parseInt(options.db) : (databasesList && databasesList.length > 0 && databasesList[0].id);

            card = startNewCard("query", databaseId);

            // initialize parts of the query based on optional parameters supplied
            if (options.table != undefined && card.dataset_query.query) {
                card.dataset_query.query.source_table = parseInt(options.table);
            }

            if (options.segment != undefined && card.dataset_query.query) {
                card.dataset_query.query.filter = ["AND", ["SEGMENT", parseInt(options.segment)]];
            }

            if (options.metric != undefined && card.dataset_query.query) {
                card.dataset_query.query.aggregation = ["METRIC", parseInt(options.metric)];
            }

            MetabaseAnalytics.trackEvent("QueryBuilder", "Query Started", card.dataset_query.type);
        }

        dispatch(loadMetadataForCard(card));

        // if we have loaded up a card that we can run then lets kick that off as well
        if (card && card.dataset_query && (Query.canRun(card.dataset_query.query) || card.dataset_query.type === "native")) {
            // NOTE: timeout to allow Parameters widget to set parameterValues
            setTimeout(() =>
                dispatch(runQuery(card, { shouldUpdateUrl: false }))
            , 0);
        }

        // clean up the url and make sure it reflects our card state
        dispatch(updateUrl(card, {
            dirty: isCardDirty(card, originalCard),
            replaceState: true,
            preserveParameters
        }));

        return {
            card,
            originalCard,
            uiControls
        };
    };
});


export const TOGGLE_DATA_REFERENCE = "metabase/qb/TOGGLE_DATA_REFERENCE";
export const toggleDataReference = createAction(TOGGLE_DATA_REFERENCE, () => {
    MetabaseAnalytics.trackEvent("QueryBuilder", "Toggle Data Reference");
});

export const TOGGLE_TEMPLATE_TAGS_EDITOR = "metabase/qb/TOGGLE_TEMPLATE_TAGS_EDITOR";
export const toggleTemplateTagsEditor = createAction(TOGGLE_TEMPLATE_TAGS_EDITOR, () => {
    MetabaseAnalytics.trackEvent("QueryBuilder", "Toggle Template Tags Editor");
});

export const CLOSE_QB_TUTORIAL = "metabase/qb/CLOSE_QB_TUTORIAL";
export const closeQbTutorial = createAction(CLOSE_QB_TUTORIAL, () => {
    MetabaseAnalytics.trackEvent("QueryBuilder", "Tutorial Close");
});

export const CLOSE_QB_NEWB_MODAL = "metabase/qb/CLOSE_QB_NEWB_MODAL";
export const closeQbNewbModal = createThunkAction(CLOSE_QB_NEWB_MODAL, () => {
    return async (dispatch, getState) => {
        // persist the fact that this user has seen the NewbModal
        const { currentUser } = getState();
        await UserApi.update_qbnewb({id: currentUser.id});
        MetabaseAnalytics.trackEvent('QueryBuilder', 'Close Newb Modal');
    };
});


export const BEGIN_EDITING = "metabase/qb/BEGIN_EDITING";
export const beginEditing = createAction(BEGIN_EDITING, () => {
    MetabaseAnalytics.trackEvent("QueryBuilder", "Edit Begin");
});

export const CANCEL_EDITING = "metabase/qb/CANCEL_EDITING";
export const cancelEditing = createThunkAction(CANCEL_EDITING, () => {
    return (dispatch, getState) => {
        const { qb: { originalCard } } = getState();

        // clone
        let card = Utils.copy(originalCard);

        dispatch(loadMetadataForCard(card));

        // we do this to force the indication of the fact that the card should not be considered dirty when the url is updated
        dispatch(runQuery(card, { shouldUpdateUrl: false }));
        dispatch(updateUrl(card, { dirty: false }));

        MetabaseAnalytics.trackEvent("QueryBuilder", "Edit Cancel");
        return card;
    };
});

export const LOAD_METADATA_FOR_CARD = "metabase/qb/LOAD_METADATA_FOR_CARD";
export const loadMetadataForCard = createThunkAction(LOAD_METADATA_FOR_CARD, (card) => {
    return async (dispatch, getState) => {
        // if we have a card with a known source table then dispatch an action to load up that info
        if (card && card.dataset_query && card.dataset_query.query && card.dataset_query.query.source_table != null) {
            dispatch(loadTableMetadata(card.dataset_query.query.source_table));
        }

        if (card && card.dataset_query && card.dataset_query.type === "native" && card.dataset_query.database != null) {
            dispatch(loadDatabaseFields(card.dataset_query.database));
        }
    }
});

export const LOAD_TABLE_METADATA = "metabase/qb/LOAD_TABLE_METADATA";
export const loadTableMetadata = createThunkAction(LOAD_TABLE_METADATA, (tableId) => {
    return async (dispatch, getState) => {
        try {
            await dispatch(fetchTableMetadata(tableId));
            // TODO: finish moving this to metadata duck:
            const foreignKeys = await MetabaseApi.table_fks({ tableId });
            return { foreignKeys }
        } catch(error) {
            console.error('error getting table metadata', error);
            return {};
        }
    };
});

export const LOAD_DATABASE_FIELDS = "metabase/qb/LOAD_DATABASE_FIELDS";
export const loadDatabaseFields = createThunkAction(LOAD_DATABASE_FIELDS, (dbId) => {
    return async (dispatch, getState) => {
        // if we already have the metadata loaded for the given table then we are done
        const { qb: { databaseFields } } = getState();
        try {
            let fields;
            if (databaseFields[dbId]) {
                fields = databaseFields[dbId];
            } else {
                fields = await MetabaseApi.db_fields({ dbId: dbId });
            }

            return {
                id: dbId,
                fields: fields
            };
        } catch(error) {
            console.error('error getting database fields', error);
            return {};
        }
    };
});

function updateVisualizationSettings(card, isEditing, display, vizSettings) {
    // don't need to store undefined
    vizSettings = Utils.copy(vizSettings)
    for (const name in vizSettings) {
        if (vizSettings[name] === undefined) {
            delete vizSettings[name];
        }
    }

    // make sure that something actually changed
    if (card.display === display && _.isEqual(card.visualization_settings, vizSettings)) return card;

    let updatedCard = Utils.copy(card);

    // when the visualization changes on saved card we change this into a new card w/ a known starting point
    if (!isEditing && updatedCard.id) {
        delete updatedCard.id;
        delete updatedCard.name;
        delete updatedCard.description;
    }

    updatedCard.display = display;
    updatedCard.visualization_settings = vizSettings;

    return updatedCard;
}

export const SET_CARD_ATTRIBUTE = "metabase/qb/SET_CARD_ATTRIBUTE";
export const setCardAttribute = createAction(SET_CARD_ATTRIBUTE, (attr, value) => ({attr, value}));

export const SET_CARD_VISUALIZATION = "metabase/qb/SET_CARD_VISUALIZATION";
export const setCardVisualization = createThunkAction(SET_CARD_VISUALIZATION, (display) => {
    return (dispatch, getState) => {
        const { qb: { card, uiControls } } = getState();
        let updatedCard = updateVisualizationSettings(card, uiControls.isEditing, display, card.visualization_settings);
        dispatch(updateUrl(updatedCard, { dirty: true }));
        return updatedCard;
    }
});

export const UPDATE_CARD_VISUALIZATION_SETTINGS = "metabase/qb/UPDATE_CARD_VISUALIZATION_SETTINGS";
export const updateCardVisualizationSettings = createThunkAction(UPDATE_CARD_VISUALIZATION_SETTINGS, (settings) => {
    return (dispatch, getState) => {
        const { qb: { card, uiControls } } = getState();
        let updatedCard = updateVisualizationSettings(card, uiControls.isEditing, card.display, { ...card.visualization_settings, ...settings });
        dispatch(updateUrl(updatedCard, { dirty: true }));
        return updatedCard;
    };
});

export const REPLACE_ALL_CARD_VISUALIZATION_SETTINGS = "metabase/qb/REPLACE_ALL_CARD_VISUALIZATION_SETTINGS";
export const replaceAllCardVisualizationSettings = createThunkAction(REPLACE_ALL_CARD_VISUALIZATION_SETTINGS, (settings) => {
    return (dispatch, getState) => {
        const { qb: { card, uiControls } } = getState();
        let updatedCard = updateVisualizationSettings(card, uiControls.isEditing, card.display, settings);
        dispatch(updateUrl(updatedCard, { dirty: true }));
        return updatedCard;
    };
});

export const UPDATE_TEMPLATE_TAG = "metabase/qb/UPDATE_TEMPLATE_TAG";
export const updateTemplateTag = createThunkAction(UPDATE_TEMPLATE_TAG, (templateTag) => {
    return (dispatch, getState) => {
        const { qb: { card, uiControls } } = getState();

        let updatedCard = Utils.copy(card);

        // when the query changes on saved card we change this into a new query w/ a known starting point
        if (!uiControls.isEditing && updatedCard.id) {
            delete updatedCard.id;
            delete updatedCard.name;
            delete updatedCard.description;
        }

        return assocIn(updatedCard, ["dataset_query", "native", "template_tags", templateTag.name], templateTag);
    };
});

export const SET_PARAMETER_VALUE = "metabase/qb/SET_PARAMETER_VALUE";
export const setParameterValue = createAction(SET_PARAMETER_VALUE, (parameterId, value) => {
    return { id: parameterId, value };
});

export const NOTIFY_CARD_CREATED = "metabase/qb/NOTIFY_CARD_CREATED";
export const notifyCardCreatedFn = createThunkAction(NOTIFY_CARD_CREATED, (card) => {
    return (dispatch, getState) => {
        dispatch(updateUrl(card, { dirty: false }));

        MetabaseAnalytics.trackEvent("QueryBuilder", "Create Card", card.dataset_query.type);

        return card;
    }
});

export const NOTIFY_CARD_UPDATED = "metabase/qb/NOTIFY_CARD_UPDATED";
export const notifyCardUpdatedFn = createThunkAction(NOTIFY_CARD_UPDATED, (card) => {
    return (dispatch, getState) => {
        dispatch(updateUrl(card, { dirty: false }));

        MetabaseAnalytics.trackEvent("QueryBuilder", "Update Card", card.dataset_query.type);

        return card;
    }
});

// reloadCard
export const RELOAD_CARD = "metabase/qb/RELOAD_CARD";
export const reloadCard = createThunkAction(RELOAD_CARD, () => {
    return async (dispatch, getState) => {
        const { qb: { originalCard } } = getState();

        // clone
        let card = Utils.copy(originalCard);

        dispatch(loadMetadataForCard(card));

        // we do this to force the indication of the fact that the card should not be considered dirty when the url is updated
        dispatch(runQuery(card, { shouldUpdateUrl: false }));
        dispatch(updateUrl(card, { dirty: false }));

        return card;
    };
});

// setCardAndRun
export const SET_CARD_AND_RUN = "metabase/qb/SET_CARD_AND_RUN";
export const setCardAndRun = createThunkAction(SET_CARD_AND_RUN, (nextCard, shouldUpdateUrl = true) => {
    return async (dispatch, getState) => {
        // clone
        const card = Utils.copy(nextCard);
        const originalCard = card.original_card_id ? await loadCard(card.original_card_id) : card;

        dispatch(loadMetadataForCard(card));

        dispatch(runQuery(card, { shouldUpdateUrl: shouldUpdateUrl }));

        return {
            card,
            originalCard
        };
    };
});


// setDatasetQuery
export const SET_DATASET_QUERY = "metabase/qb/SET_DATASET_QUERY";
export const setDatasetQuery = createThunkAction(SET_DATASET_QUERY, (dataset_query, run = false) => {
    return (dispatch, getState) => {
        const { qb: { card, uiControls } } = getState();
        const databasesList = getDatabasesList(getState());

        const databaseId = card.dataset_query.database;
        const database = _.findWhere(databasesList, { id: databaseId });
        const supportsNativeParameters = database && _.contains(database.features, "native-parameters");

        let updatedCard = Utils.copy(card),
            openTemplateTagsEditor = uiControls.isShowingTemplateTagsEditor;

        // when the query changes on saved card we change this into a new query w/ a known starting point
        if (!uiControls.isEditing && updatedCard.id) {
            delete updatedCard.id;
            delete updatedCard.name;
            delete updatedCard.description;
        }

        updatedCard.dataset_query = Utils.copy(dataset_query);

        // special handling for NATIVE cards to automatically detect parameters ... {{varname}}
        if (Query.isNative(dataset_query) && !_.isEmpty(dataset_query.native.query) && supportsNativeParameters) {
            let tags = [];

            // look for variable usage in the query (like '{{varname}}').  we only allow alphanumeric characters for the variable name
            // a variable name can optionally end with :start or :end which is not considered part of the actual variable name
            // expected pattern is like mustache templates, so we are looking for something like {{category}} or {{date:start}}
            // anything that doesn't match our rule is ignored, so {{&foo!}} would simply be ignored
            let match, re = /\{\{([A-Za-z0-9_]+?)\}\}/g;
            while((match = re.exec(dataset_query.native.query)) != null) {
                tags.push(match[1]);
            }

            // eliminate any duplicates since it's allowed for a user to reference the same variable multiple times
            const existingTemplateTags = updatedCard.dataset_query.native.template_tags || {};

            tags = _.uniq(tags);
            let existingTags = Object.keys(existingTemplateTags);

            // if we ended up with any variables in the query then update the card parameters list accordingly
            if (tags.length > 0 || existingTags.length > 0) {
                let newTags = _.difference(tags, existingTags);
                let oldTags = _.difference(existingTags, tags);

                let templateTags = { ...existingTemplateTags };
                if (oldTags.length === 1 && newTags.length === 1) {
                    // renaming
                    templateTags[newTags[0]] = templateTags[oldTags[0]];

                    if (templateTags[newTags[0]].display_name === humanize(oldTags[0])) {
                        templateTags[newTags[0]].display_name = humanize(newTags[0])
                    }

                    templateTags[newTags[0]].name = newTags[0];
                    delete templateTags[oldTags[0]];
                } else {
                    // remove old vars
                    for (const name of oldTags) {
                        delete templateTags[name];
                    }

                    // create new vars
                    for (let tagName of newTags) {
                        templateTags[tagName] = {
                            id: Utils.uuid(),
                            name: tagName,
                            display_name: humanize(tagName),
                            type: null,
                        };
                    }
                }

                // ensure all tags have an id since we need it for parameter values to work
                for (const tag of Object.values(templateTags)) {
                    if (tag.id == undefined) {
                        tag.id = Utils.uuid();
                    }
                }

                updatedCard.dataset_query.native.template_tags = templateTags;

                if (newTags.length > 0) {
                    openTemplateTagsEditor = true;
                } else if (Object.keys(templateTags) === 0) {
                    openTemplateTagsEditor = false;
                }
            }
        }

        // run updated query
        if (run) {
            dispatch(runQuery(updatedCard));
        }

        return {
            card: updatedCard,
            openTemplateTagsEditor
        };
    };
});

// setQueryMode
export const SET_QUERY_MODE = "metabase/qb/SET_QUERY_MODE";
export const setQueryMode = createThunkAction(SET_QUERY_MODE, (type) => {
    return (dispatch, getState) => {
        const { qb: { card, queryResult, uiControls } } = getState();
        const tableMetadata = getTableMetadata(getState());

        // if the type didn't actually change then nothing has been modified
        if (type === card.dataset_query.type) {
            return card;
        }

        // if we are going from MBQL -> Native then attempt to carry over the query
        if (type === "native" && queryResult && queryResult.data && queryResult.data.native_form) {
            let updatedCard = Utils.copy(card);
            let datasetQuery = updatedCard.dataset_query;
            let nativeQuery = _.pick(queryResult.data.native_form, "query", "collection");

            // when the driver requires JSON we need to stringify it because it's been parsed already
            if (getEngineNativeType(tableMetadata.db.engine) === "json") {
                nativeQuery.query = formatJsonQuery(queryResult.data.native_form.query, tableMetadata.db.engine);
            } else {
                nativeQuery.query = formatSQL(nativeQuery.query);
            }

            datasetQuery.type = "native";
            datasetQuery.native = nativeQuery;
            delete datasetQuery.query;

            // when the query changes on saved card we change this into a new query w/ a known starting point
            if (!uiControls.isEditing && updatedCard.id) {
                delete updatedCard.id;
                delete updatedCard.name;
                delete updatedCard.description;
            }

            updatedCard.dataset_query = datasetQuery;

            dispatch(loadMetadataForCard(updatedCard));

            MetabaseAnalytics.trackEvent("QueryBuilder", "MBQL->Native");

            return updatedCard;

        // we are translating an empty query
        } else {
            let databaseId = card.dataset_query.database;

            // only carry over the database id if the user can write native queries
            if (type === "native") {
                let nativeDatabases = getNativeDatabases(getState());
                if (!_.findWhere(nativeDatabases, { id: databaseId })) {
                    databaseId = nativeDatabases.length > 0 ? nativeDatabases[0].id : null
                }
            }

            let newCard = startNewCard(type, databaseId);

            dispatch(loadMetadataForCard(newCard));

            return newCard;
        }
    };
});

// setQueryDatabase
export const SET_QUERY_DATABASE = "metabase/qb/SET_QUERY_DATABASE";
export const setQueryDatabase = createThunkAction(SET_QUERY_DATABASE, (databaseId) => {
    return async (dispatch, getState) => {
        const { qb: { card, uiControls } } = getState();
        const databases = getDatabases(getState());

        // picking the same database doesn't change anything
        if (databaseId === card.dataset_query.database) {
            return card;
        }

        let existingQuery = (card.dataset_query.native) ? card.dataset_query.native.query : undefined;
        if (!uiControls.isEditing) {
            let updatedCard = startNewCard(card.dataset_query.type, databaseId);
            if (existingQuery) {
                updatedCard.dataset_query.native.query = existingQuery;
                updatedCard.dataset_query.native.template_tags = card.dataset_query.native.template_tags;
            }

            // set the initial collection for the query if this is a native query
            // this is only used for Mongo queries which need to be ran against a specific collection
            if (updatedCard.dataset_query.type === 'native') {
                let database = databases[databaseId],
                    tables   = database ? database.tables : [],
                    table    = tables.length > 0 ? tables[0] : null;
                if (table) updatedCard.dataset_query.native.collection = table.name;
            }

            dispatch(loadMetadataForCard(updatedCard));

            return updatedCard;
        } else {
            // if we are editing a saved query we don't want to replace the card, so just start a fresh query only
            // TODO: should this clear the visualization as well?
            let updatedCard = Utils.copy(card);
            updatedCard.dataset_query = createQuery(card.dataset_query.type, databaseId);
            if (existingQuery) {
                updatedCard.dataset_query.native.query = existingQuery;
                updatedCard.dataset_query.native.template_tags = card.dataset_query.native.template_tags;
            }

            dispatch(loadMetadataForCard(updatedCard));

            return updatedCard;
        }
    };
});

// setQuerySourceTable
export const SET_QUERY_SOURCE_TABLE = "metabase/qb/SET_QUERY_SOURCE_TABLE";
export const setQuerySourceTable = createThunkAction(SET_QUERY_SOURCE_TABLE, (sourceTable) => {
    return async (dispatch, getState) => {
        const { qb: { card, uiControls } } = getState();

        // this will either be the id or an object with an id
        const tableId = sourceTable.id || sourceTable;

        // if the table didn't actually change then nothing is modified
        if (tableId === card.dataset_query.query.source_table) {
            return card;
        }

        // load up all the table metadata via the api
        dispatch(loadTableMetadata(tableId));

        // find the database associated with this table
        let databaseId;
        if (_.isObject(sourceTable)) {
            databaseId = sourceTable.db_id;
        } else {
            const table = getTables(getState())[tableId];
            if (table) {
                databaseId = table.db_id;
            }
        }

        if (!uiControls.isEditing) {
            return startNewCard(card.dataset_query.type, databaseId, tableId);
        } else {
            // if we are editing a saved query we don't want to replace the card, so just start a fresh query only
            // TODO: should this clear the visualization as well?
            let query = createQuery(card.dataset_query.type, databaseId, tableId);

            let updatedCard = Utils.copy(card);
            updatedCard.dataset_query = query;
            return updatedCard;
        }
    };
});

function createQueryAction(action, updaterFunction, event) {
    return createThunkAction(action, (...args) =>
        (dispatch, getState) => {
            const { qb: { card } } = getState();
            if (card.dataset_query.type === "query") {
                const datasetQuery = Utils.copy(card.dataset_query);
                updaterFunction(datasetQuery.query, ...args);
                dispatch(setDatasetQuery(datasetQuery));
                MetabaseAnalytics.trackEvent(...(typeof event === "function" ? event(...args) : event));
            }
            return null;
        }
    );
}

export const addQueryBreakout = createQueryAction(
    "metabase/qb/ADD_QUERY_BREAKOUT",
    Query.addBreakout,
    ["QueryBuilder", "Add GroupBy"]
);
export const updateQueryBreakout = createQueryAction(
    "metabase/qb/UPDATE_QUERY_BREAKOUT",
    Query.updateBreakout,
    ["QueryBuilder", "Modify GroupBy"]
);
export const removeQueryBreakout = createQueryAction(
    "metabase/qb/REMOVE_QUERY_BREAKOUT",
    Query.removeBreakout,
    ["QueryBuilder", "Remove GroupBy"]
);
export const addQueryFilter = createQueryAction(
    "metabase/qb/ADD_QUERY_FILTER",
    Query.addFilter,
    ["QueryBuilder", "Add Filter"]
);
export const updateQueryFilter = createQueryAction(
    "metabase/qb/UPDATE_QUERY_FILTER",
    Query.updateFilter,
    ["QueryBuilder", "Modify Filter"]
);
export const removeQueryFilter = createQueryAction(
    "metabase/qb/REMOVE_QUERY_FILTER",
    Query.removeFilter,
    ["QueryBuilder", "Remove Filter"]
);
export const addQueryAggregation = createQueryAction(
    "metabase/qb/ADD_QUERY_AGGREGATION",
    Query.addAggregation,
    ["QueryBuilder", "Add Aggregation"]
);
export const updateQueryAggregation = createQueryAction(
    "metabase/qb/UPDATE_QUERY_AGGREGATION",
    Query.updateAggregation,
    ["QueryBuilder", "Set Aggregation"]
);
export const removeQueryAggregation = createQueryAction(
    "metabase/qb/REMOVE_QUERY_AGGREGATION",
    Query.removeAggregation,
    ["QueryBuilder", "Remove Aggregation"]
);
export const addQueryOrderBy = createQueryAction(
    "metabase/qb/ADD_QUERY_ORDER_BY",
    Query.addOrderBy,
    ["QueryBuilder", "Add OrderBy"]
);
export const updateQueryOrderBy = createQueryAction(
    "metabase/qb/UPDATE_QUERY_ORDER_BY",
    Query.updateOrderBy,
    ["QueryBuilder", "Set OrderBy"]
);
export const removeQueryOrderBy = createQueryAction(
    "metabase/qb/REMOVE_QUERY_ORDER_BY",
    Query.removeOrderBy,
    ["QueryBuilder", "Remove OrderBy"]
);
export const updateQueryLimit = createQueryAction(
    "metabase/qb/UPDATE_QUERY_LIMIT",
    Query.updateLimit,
    ["QueryBuilder", "Update Limit"]
);
export const addQueryExpression = createQueryAction(
    "metabase/qb/ADD_QUERY_EXPRESSION",
    Query.addExpression,
    ["QueryBuilder", "Add Expression"]
);
export const updateQueryExpression = createQueryAction(
    "metabase/qb/UPDATE_QUERY_EXPRESSION",
    Query.updateExpression,
    ["QueryBuilder", "Set Expression"]
);
export const removeQueryExpression = createQueryAction(
    "metabase/qb/REMOVE_QUERY_EXPRESSION",
    Query.removeExpression,
    ["QueryBuilder", "Remove Expression"]
);

// runQuery
export const RUN_QUERY = "metabase/qb/RUN_QUERY";
export const runQuery = createThunkAction(RUN_QUERY, (card, {
    shouldUpdateUrl = true,
    ignoreCache = false, // currently only implemented for saved cards
    parameterValues
} = {}) => {
    return async (dispatch, getState) => {
        const state = getState();
        const parameters = getParameters(state);

        // if we got a query directly on the action call then use it, otherwise take whatever is in our current state
        card = card || state.qb.card;
        parameterValues = parameterValues || state.qb.parameterValues || {};

        const cardIsDirty = isCardDirty(card, state.qb.originalCard);

        if (shouldUpdateUrl) {
            dispatch(updateUrl(card, { dirty: cardIsDirty }));
        }

        let cancelQueryDeferred = defer();
        const startTime = new Date();

        // make our api call
        function onQuerySuccess(queryResult) {
            dispatch(queryCompleted(card, queryResult));
        }

        function onQueryError(error) {
            dispatch(queryErrored(startTime, error));
        }

        const datasetQuery = applyParameters(card, parameters, parameterValues);

        // use the CardApi.query if the query is saved and not dirty so users with view but not create permissions can see it.
        if (card.id != null && !cardIsDirty) {
            CardApi.query({
                cardId: card.id,
                parameters: datasetQuery.parameters,
                ignore_cache: ignoreCache
            }, { cancelled: cancelQueryDeferred.promise }).then(onQuerySuccess, onQueryError);
        } else {
            MetabaseApi.dataset(datasetQuery, { cancelled: cancelQueryDeferred.promise }).then(onQuerySuccess, onQueryError);
        }

        MetabaseAnalytics.trackEvent("QueryBuilder", "Run Query", card.dataset_query.type);

        // HACK: prevent SQL editor from losing focus
        try { ace.edit("id_sql").focus() } catch (e) {}

        return cancelQueryDeferred;
    };
});

export const QUERY_COMPLETED = "metabase/qb/QUERY_COMPLETED";
export const queryCompleted = createThunkAction(QUERY_COMPLETED, (card, queryResult) => {
    return async (dispatch, getState) => {
        let cardDisplay = card.display;

        // try a little logic to pick a smart display for the data
        // TODO: less hard-coded rules for picking chart type
        const isScalarVisualization = card.display === "scalar" || card.display === "progress";
        if (!isScalarVisualization &&
                queryResult.data.rows &&
                queryResult.data.rows.length === 1 &&
                queryResult.data.cols.length === 1) {
            // if we have a 1x1 data result then this should always be viewed as a scalar
            cardDisplay = "scalar";

        } else if (isScalarVisualization &&
                    queryResult.data.rows &&
                    (queryResult.data.rows.length > 1 || queryResult.data.cols.length > 1)) {
            // any time we were a scalar and now have more than 1x1 data switch to table view
            cardDisplay = "table";

        } else if (!card.display) {
            // if our query aggregation is "rows" then ALWAYS set the display to "table"
            cardDisplay = "table";
        }

        return {
            card,
            cardDisplay,
            queryResult
        }
    };
});

export const QUERY_ERRORED = "metabase/qb/QUERY_ERRORED";
export const queryErrored = createThunkAction(QUERY_ERRORED, (startTime, error) => {
    return async (dispatch, getState) => {
        if (error && error.status === 0) {
            // cancelled, do nothing
            return null;
        } else {
            return { error: error, duration: new Date() - startTime };
        }
    }
})

// cancelQuery
export const CANCEL_QUERY = "metabase/qb/CANCEL_QUERY";
export const cancelQuery = createThunkAction(CANCEL_QUERY, () => {
    return async (dispatch, getState) => {
        const { qb: { uiControls, queryExecutionPromise } } = getState();

        if (uiControls.isRunning && queryExecutionPromise) {
            queryExecutionPromise.resolve();
        }
    };
});

// cellClicked
export const CELL_CLICKED = "metabase/qb/CELL_CLICKED";
export const cellClicked = createThunkAction(CELL_CLICKED, (rowIndex, columnIndex, filter) => {
    return async (dispatch, getState) => {
        const { qb: { card, queryResult } } = getState();
        if (!queryResult) return false;

        // lookup the coldef and cell value of the cell we are taking action on
        var coldef          = queryResult.data.cols[columnIndex],
            value           = queryResult.data.rows[rowIndex][columnIndex],
            sourceTableID   = card.dataset_query.query.source_table,
            isForeignColumn = coldef.table_id && coldef.table_id !== sourceTableID && coldef.fk_field_id,
            fieldRefForm    = isForeignColumn ? ['fk->', coldef.fk_field_id, coldef.id] : ['field-id', coldef.id];

        if (isPK(coldef.special_type)) {
            // action is on a PK column
            let newCard: Card = startNewCard("query", card.dataset_query.database);

            newCard.dataset_query.query.source_table = coldef.table_id;
            newCard.dataset_query.query.aggregation = ["rows"];
            newCard.dataset_query.query.filter = ["AND", ["=", coldef.id, value]];

            // run it
            dispatch(setCardAndRun(newCard));

            MetabaseAnalytics.trackEvent("QueryBuilder", "Table Cell Click", "PK");
        } else if (isFK(coldef.special_type)) {
            // action is on an FK column
            let newCard = startNewCard("query", card.dataset_query.database);

            newCard.dataset_query.query.source_table = coldef.target.table_id;
            newCard.dataset_query.query.aggregation = ["rows"];
            newCard.dataset_query.query.filter = ["AND", ["=", coldef.target.id, value]];

            // run it
            dispatch(setCardAndRun(newCard));

            MetabaseAnalytics.trackEvent("QueryBuilder", "Table Cell Click", "FK");
        } else {
            // this is applying a filter by clicking on a cell value
            let dataset_query = Utils.copy(card.dataset_query);

            if (coldef.unit && coldef.unit != "default" && filter === "=") {
                // this is someone using quick filters on a datetime value
                let start = moment(value).format("YYYY-MM-DD");
                let end = start;
                switch(coldef.unit) {
                    case "week": end = moment(value).add(1, "weeks").subtract(1, "days").format("YYYY-MM-DD"); break;
                    case "month": end = moment(value).add(1, "months").subtract(1, "days").format("YYYY-MM-DD"); break;
                    case "quarter": end = moment(value).add(1, "quarters").subtract(1, "days").format("YYYY-MM-DD"); break;
                    case "year": start = moment(value, "YYYY").format("YYYY-MM-DD");
                                 end = moment(value, "YYYY").add(1, "years").subtract(1, "days").format("YYYY-MM-DD"); break;
                }
                Query.addFilter(dataset_query.query, ["BETWEEN", fieldRefForm, start, end]);
            } else {
                // quick filtering on a normal value (string/number)
                Query.addFilter(dataset_query.query, [filter, fieldRefForm, value]);
            }

            // update and run the query
            dispatch(setDatasetQuery(dataset_query, true));

            MetabaseAnalytics.trackEvent("QueryBuilder", "Table Cell Click", "Quick Filter");
        }
    };
});

export const FOLLOW_FOREIGN_KEY = "metabase/qb/FOLLOW_FOREIGN_KEY";
export const followForeignKey = createThunkAction(FOLLOW_FOREIGN_KEY, (fk) => {
    return async (dispatch, getState) => {
        const { qb: { card, queryResult } } = getState();

        if (!queryResult || !fk) return false;

        // extract the value we will use to filter our new query
        var originValue;
        for (var i=0; i < queryResult.data.cols.length; i++) {
            if (isPK(queryResult.data.cols[i].special_type)) {
                originValue = queryResult.data.rows[0][i];
            }
        }

        // action is on an FK column
        let newCard = startNewCard("query", card.dataset_query.database);

        newCard.dataset_query.query.source_table = fk.origin.table.id;
        newCard.dataset_query.query.aggregation = ["rows"];
        newCard.dataset_query.query.filter = ["AND", ["=", fk.origin.id, originValue]];

        // run it
        dispatch(setCardAndRun(newCard));
    };
});


export const LOAD_OBJECT_DETAIL_FK_REFERENCES = "metabase/qb/LOAD_OBJECT_DETAIL_FK_REFERENCES";
export const loadObjectDetailFKReferences = createThunkAction(LOAD_OBJECT_DETAIL_FK_REFERENCES, () => {
    return async (dispatch, getState) => {
        const { qb: { card, queryResult, tableForeignKeys } } = getState();

        function getObjectDetailIdValue(data) {
            for (var i=0; i < data.cols.length; i++) {
                var coldef = data.cols[i];
                if (isPK(coldef.special_type)) {
                    return data.rows[0][i];
                }
            }
        }

        async function getFKCount(card, queryResult, fk) {
            let fkQuery = createQuery("query");
            fkQuery.database = card.dataset_query.database;
            fkQuery.query.source_table = fk.origin.table_id;
            fkQuery.query.aggregation = ["count"];
            fkQuery.query.filter = ["AND", ["=", fk.origin.id, getObjectDetailIdValue(queryResult.data)]];

            let info = {"status": 0, "value": null};

            try {
                let result = await MetabaseApi.dataset(fkQuery);
                if (result && result.status === "completed" && result.data.rows.length > 0) {
                    info["value"] = result.data.rows[0][0];
                } else {
                    info["value"] = "Unknown";
                }
            } catch (error) {
                console.error("error getting fk count", error, fkQuery);
            } finally {
                info["status"] = 1;
            }

            return info;
        }

        // TODO: there are possible cases where running a query would not require refreshing this data, but
        // skipping that for now because it's easier to just run this each time

        // run a query on FK origin table where FK origin field = objectDetailIdValue
        let fkReferences = {};
        for (let i=0; i < tableForeignKeys.length; i++) {
            let fk = tableForeignKeys[i],
                info = await getFKCount(card, queryResult, fk);
            fkReferences[fk.origin.id] = info;
        }

        return fkReferences;
    };
});


// these are just temporary mappings to appease the existing QB code and it's naming prefs
export const toggleDataReferenceFn = toggleDataReference;
export const onBeginEditing = beginEditing;
export const onCancelEditing = cancelEditing;
export const setQueryModeFn = setQueryMode;
export const setDatabaseFn = setQueryDatabase;
export const setSourceTableFn = setQuerySourceTable;
export const setDisplayFn = setCardVisualization;
export const onSetCardAttribute = setCardAttribute;
export const reloadCardFn = reloadCard;
export const onRestoreOriginalQuery = reloadCard;
export const onUpdateVisualizationSettings = updateCardVisualizationSettings;
export const onReplaceAllVisualizationSettings = replaceAllCardVisualizationSettings;
export const cellClickedFn = cellClicked;
export const followForeignKeyFn = followForeignKey;<|MERGE_RESOLUTION|>--- conflicted
+++ resolved
@@ -168,25 +168,16 @@
                     card = await loadCard(params.cardId);
                     // when we are loading from a card id we want an explicit clone of the card we loaded which is unmodified
                     originalCard = Utils.copy(card);
-<<<<<<< HEAD
-                } else if (card.id) {
-                    // deserialized card contains the card id, so just populate originalCard
-                    originalCard = await loadCard(card.id);
-                    // if the cards are equal then show the original
-                    if (cardIsEquivalent(card, originalCard)) {
-                        card = Utils.copy(originalCard);
-                    } else {
-                        // strip the card id from the deserialized card so that we have a correct url and show lineage correctly
-                        card = _.omit(card, "id");
-                    }
-=======
                     // for showing the "started from" lineage correctly when adding filters/breakouts and when going back and forth
                     // in browser history, the original_card_id has to be set for the current card (simply the id of card itself for now)
                     card.original_card_id = card.id;
                 } else if (card.original_card_id) {
-                    // deserialized card contains the original card id, so just populate originalCard
+                    // deserialized card contains the card id, so just populate originalCard
                     originalCard = await loadCard(card.original_card_id);
->>>>>>> d2535e3e
+                    // if the cards are equal then show the original
+                    if (cardIsEquivalent(card, originalCard)) {
+                        card = Utils.copy(originalCard);
+                    }
                 }
 
                 MetabaseAnalytics.trackEvent("QueryBuilder", "Query Loaded", card.dataset_query.type);
