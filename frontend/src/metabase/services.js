--- conflicted
+++ resolved
@@ -1,765 +1,8 @@
-<<<<<<< HEAD
-import 'angular-http-auth';
-
-import * as GA from "metabase/ga-info";
-
-angular.module('metabase.services', ['metabase.core.services', 'http-auth-interceptor']);
-
-// API Services
-var CoreServices = angular.module('metabase.core.services', ['ngResource']);
-
-CoreServices.factory('Activity', ['$resource', function($resource) {
-    return $resource('/api/activity', {}, {
-        list: {
-            method: 'GET',
-            isArray: true
-        },
-        recent_views: {
-            url: '/api/activity/recent_views',
-            method: 'GET',
-            isArray: true
-        }
-    });
-}]);
-
-CoreServices.factory('Card', ['$resource', function($resource) {
-    return $resource('/api/card/:cardId', {}, {
-        list: {
-            url: '/api/card',
-            method: 'GET',
-            isArray: true
-        },
-        create: {
-            url: '/api/card',
-            method: 'POST'
-        },
-        get: {
-            method: 'GET',
-            params: {
-                cardId: '@cardId'
-            }
-        },
-        update: {
-            method: 'PUT',
-            params: {
-                cardId: '@id'
-            }
-        },
-        delete: {
-            method: 'DELETE',
-            params: {
-                cardId: '@cardId'
-            }
-        },
-        query: {
-            method: 'POST',
-            url: '/api/card/:cardID/query',
-            params: {
-                cardID: '@cardID'
-            },
-            then: function(resolve) {
-                // enable cancelling of the request using this technique:
-                // http://www.nesterovsky-bros.com/weblog/2015/02/02/CancelAngularjsResourceRequest.aspx
-                if (this.params) {
-                    this.timeout = this.params.timeout;
-                    delete this.params.timeout;
-                }
-                delete this.then;
-                resolve(this);
-            }
-        },
-        isfavorite: {
-            url: '/api/card/:cardId/favorite',
-            method: 'GET',
-            params: {
-                cardId: '@cardId'
-            }
-        },
-        favorite: {
-            url: '/api/card/:cardId/favorite',
-            method: 'POST',
-            params: {
-                cardId: '@cardId'
-            }
-        },
-        unfavorite: {
-            url: '/api/card/:cardId/favorite',
-            method: 'DELETE',
-            params: {
-                cardId: '@cardId'
-            }
-        },
-        updateLabels: {
-            url: '/api/card/:cardId/labels',
-            method: 'POST',
-            params: {
-                cardId: '@cardId',
-                label_ids: '@label_ids'
-            }
-        }
-    });
-}]);
-
-CoreServices.factory('Dashboard', ['$resource', function($resource) {
-    return $resource('/api/dashboard/:dashId', {}, {
-        list: {
-            url:'/api/dashboard',
-            method:'GET',
-            isArray:true
-        },
-        create: {
-            url:'/api/dashboard',
-            method:'POST'
-        },
-        get: {
-            method:'GET',
-            params:{dashId:'@dashId'},
-        },
-        update: {
-            method:'PUT',
-            params:{dashId:'@id'}
-        },
-        delete: {
-            method:'DELETE',
-            params:{dashId:'@dashId'}
-        },
-        addcard: {
-            url:'/api/dashboard/:dashId/cards',
-            method:'POST',
-            params:{dashId:'@dashId'}
-        },
-        removecard: {
-            url:'/api/dashboard/:dashId/cards',
-            method:'DELETE',
-            params:{dashId:'@dashId'}
-        },
-        reposition_cards: {
-            url:'/api/dashboard/:dashId/cards',
-            method:'PUT',
-            params:{dashId:'@dashId'}
-        }
-    });
-}]);
-
-CoreServices.factory('Email', ['$resource', function($resource) {
-    return $resource('/api/email', {}, {
-
-        updateSettings: {
-            url: '/api/email/',
-            method: 'PUT'
-        },
-
-        sendTest: {
-            url: '/api/email/test',
-            method: 'POST'
-        }
-    });
-}]);
-
-CoreServices.factory('Slack', ['$resource', function($resource) {
-    return $resource('/api/slack', {}, {
-
-        updateSettings: {
-            url: '/api/slack/settings',
-            method: 'PUT'
-        }
-    });
-}]);
-
-CoreServices.factory('Metabase', ['$resource', function($resource) {
-    return $resource('/api/meta', {}, {
-        db_list: {
-            url: '/api/database/',
-            method: 'GET',
-            isArray: true
-        },
-        db_list_with_tables: {
-            method: 'GET',
-            url: '/api/database/',
-            params: {
-                include_tables: 'true'
-            },
-            isArray: true
-        },
-        db_create: {
-            url: '/api/database/',
-            method: 'POST'
-        },
-        db_add_sample_dataset: {
-            url: '/api/database/sample_dataset',
-            method: 'POST'
-        },
-        db_get: {
-            url: '/api/database/:dbId',
-            method: 'GET',
-            params: {
-                dbId: '@dbId'
-            }
-        },
-        db_update: {
-            url: '/api/database/:dbId',
-            method: 'PUT',
-            params: {
-                dbId: '@id'
-            }
-        },
-        db_delete: {
-            url: '/api/database/:dbId',
-            method: 'DELETE',
-            params: {
-                dbId: '@dbId'
-            }
-        },
-        db_metadata: {
-            url: '/api/database/:dbId/metadata',
-            method: 'GET',
-            params: {
-                dbId: '@dbId'
-            }
-        },
-        db_tables: {
-            url: '/api/database/:dbId/tables',
-            method: 'GET',
-            params: {
-                dbId: '@dbId'
-            },
-            isArray: true
-        },
-        db_fields: {
-            url: '/api/database/:dbId/fields',
-            method: 'GET',
-            params: {
-                dbId: '@dbId'
-            },
-            isArray: true
-        },
-        db_idfields: {
-            url: '/api/database/:dbId/idfields',
-            method: 'GET',
-            params: {
-                dbId: '@dbId'
-            },
-            isArray: true
-        },
-        db_autocomplete_suggestions: {
-            url: '/api/database/:dbId/autocomplete_suggestions?prefix=:prefix',
-            method: 'GET',
-            params: {
-                dbId: '@dbId'
-            },
-            isArray: true
-        },
-        db_sync_metadata: {
-            url: '/api/database/:dbId/sync',
-            method: 'POST',
-            params: {
-                dbId: '@dbId'
-            }
-        },
-        table_list: {
-            url: '/api/table/',
-            method: 'GET',
-            params: {
-                tableId: '@tableId'
-            },
-            isArray: true
-        },
-        table_get: {
-            url: '/api/table/:tableId',
-            method: 'GET',
-            params: {
-                tableId: '@tableId'
-            }
-        },
-        table_update: {
-            url: '/api/table/:tableId',
-            method: 'PUT',
-            params: {
-                tableId: '@id'
-            }
-        },
-        table_fields: {
-            url: '/api/table/:tableId/fields',
-            method: 'GET',
-            params: {
-                tableId: '@tableId'
-            },
-            isArray: true
-        },
-        table_fks: {
-            url: '/api/table/:tableId/fks',
-            method: 'GET',
-            params: {
-                tableId: '@tableId'
-            },
-            isArray: true
-        },
-        table_reorder_fields: {
-            url: '/api/table/:tableId/reorder',
-            method: 'POST',
-            params: {
-                tableId: '@tableId'
-            }
-        },
-        table_query_metadata: {
-            url: '/api/table/:tableId/query_metadata',
-            method: 'GET',
-            params: {
-                dbId: '@tableId'
-            },
-            transformResponse(data) {
-                let table = angular.fromJson(data);
-                // HACK: inject GA metadata that we don't have intergrated on the backend yet
-                if (table && table.db && table.db.engine === "googleanalytics") {
-                    table.fields = table.fields.map(f => ({ ...f, ...GA.fields[f.name] }));
-                    table.metrics.push(...GA.metrics);
-                    table.segments.push(...GA.segments);
-                }
-                return table;
-            }
-        },
-        table_sync_metadata: {
-            url: '/api/table/:tableId/sync',
-            method: 'POST',
-            params: {
-                tableId: '@tableId'
-            }
-        },
-        field_get: {
-            url: '/api/field/:fieldId',
-            method: 'GET',
-            params: {
-                fieldId: '@fieldId'
-            }
-        },
-        field_summary: {
-            url: '/api/field/:fieldId/summary',
-            method: 'GET',
-            params: {
-                fieldId: '@fieldId'
-            },
-            isArray: true
-        },
-        field_values: {
-            url: '/api/field/:fieldId/values',
-            method: 'GET',
-            params: {
-                fieldId: '@fieldId'
-            }
-        },
-        field_value_map_update: {
-            url: '/api/field/:fieldId/value_map_update',
-            method: 'POST',
-            params: {
-                fieldId: '@fieldId'
-            }
-        },
-        field_update: {
-            url: '/api/field/:fieldId',
-            method: 'PUT',
-            params: {
-                fieldId: '@id'
-            }
-        },
-        dataset: {
-            url: '/api/dataset',
-            method: 'POST',
-            then: function(resolve) {
-                // enable cancelling of the request using this technique:
-                // http://www.nesterovsky-bros.com/weblog/2015/02/02/CancelAngularjsResourceRequest.aspx
-                if (this.params) {
-                    this.timeout = this.params.timeout;
-                    delete this.params.timeout;
-                }
-                delete this.then;
-                resolve(this);
-            }
-        },
-        dataset_duration: {
-            url: '/api/dataset/duration',
-            method: 'POST'
-        }
-    });
-}]);
-
-CoreServices.factory('Pulse', ['$resource', function($resource) {
-    return $resource('/api/pulse/:pulseId', {}, {
-        list: {
-            url: '/api/pulse',
-            method: 'GET',
-            isArray: true
-        },
-        create: {
-            url: '/api/pulse',
-            method: 'POST'
-        },
-        get: {
-            method: 'GET',
-            params: { pulseId: '@pulseId' },
-        },
-        update: {
-            method: 'PUT',
-            params: { pulseId: '@id' }
-        },
-        delete: {
-            method: 'DELETE',
-            params: { pulseId: '@pulseId' }
-        },
-        test: {
-            url: '/api/pulse/test',
-            method: 'POST'
-        },
-        form_input: {
-            url: '/api/pulse/form_input',
-            method: 'GET',
-        },
-        preview_card: {
-            url: '/api/pulse/preview_card_info/:id',
-            params: { id: '@id' },
-            method: 'GET',
-        }
-    });
-}]);
-
-CoreServices.factory('Segment', ['$resource', function($resource) {
-    return $resource('/api/segment/:segmentId', {}, {
-        list: {
-            url: '/api/segment',
-            method: 'GET',
-            isArray: true
-        },
-        create: {
-            url: '/api/segment',
-            method: 'POST'
-        },
-        get: {
-            method: 'GET',
-            params: { segmentId: '@segmentId' },
-        },
-        update: {
-            method: 'PUT',
-            params: { segmentId: '@id' }
-        },
-        delete: {
-            method: 'DELETE',
-            params: { segmentId: '@segmentId' }
-        }
-    });
-}]);
-
-CoreServices.factory('Metric', ['$resource', function($resource) {
-    return $resource('/api/metric/:metricId', {}, {
-        list: {
-            url: '/api/metric',
-            method: 'GET',
-            isArray: true
-        },
-        create: {
-            url: '/api/metric',
-            method: 'POST'
-        },
-        get: {
-            method: 'GET',
-            params: { metricId: '@metricId' },
-        },
-        update: {
-            method: 'PUT',
-            params: { metricId: '@id' }
-        },
-        update_important_fields: {
-            url: '/api/metric/:metricId/important_fields',
-            method: 'PUT',
-            params: {
-                metricId: '@metricId',
-                important_field_ids: '@important_field_ids'
-            }
-        },
-        delete: {
-            method: 'DELETE',
-            params: { metricId: '@metricId' }
-        }
-    });
-}]);
-
-CoreServices.factory('Revision', ['$resource', function($resource) {
-    return $resource('/api/revision', {}, {
-        list: {
-            url: '/api/revision',
-            method: 'GET',
-            isArray: true,
-            params: {
-                'entity': '@entity',
-                'id': '@id'
-            }
-        },
-        revert: {
-            url: '/api/revision/revert',
-            method: 'POST',
-            params: {
-                'entity': '@entity',
-                'id': '@id',
-                'revision_id': '@revision_id'
-            }
-        }
-    });
-}]);
-
-// Revisions V2
-CoreServices.factory('Revisions', ['$resource', function($resource) {
-    return $resource('/api/:entity/:id/revisions', {}, {
-        get: {
-            method: 'GET',
-            isArray: true,
-            params: {
-                'entity': '@entity',
-                'id': '@id'
-            }
-        }
-    });
-}]);
-
-CoreServices.factory('Label', ['$resource', function($resource) {
-    return $resource('/api/label/:id', {}, {
-        list: {
-            url: '/api/label',
-            method: 'GET',
-            isArray: true
-        },
-        create: {
-            url: '/api/label',
-            method: 'POST'
-        },
-        update: {
-            method: 'PUT',
-            params: {
-                id: '@id'
-            }
-        },
-        delete: {
-            method: 'DELETE',
-            params: {
-                id: '@id'
-            }
-        }
-    });
-}]);
-
-CoreServices.factory('Session', ['$resource', function($resource) {
-    return $resource('/api/session/', {}, {
-        create: {
-            method: 'POST',
-            ignoreAuthModule: true // this ensures a 401 response doesn't trigger another auth-required event
-        },
-        createWithGoogleAuth: {
-            url: '/api/session/google_auth',
-            method: 'POST',
-            ignoreAuthModule: true
-        },
-        delete: {
-            method: 'DELETE'
-        },
-        properties: {
-            url: '/api/session/properties',
-            method: 'GET'
-        },
-        forgot_password: {
-            url: '/api/session/forgot_password',
-            method: 'POST'
-        },
-        reset_password: {
-            url: '/api/session/reset_password',
-            method: 'POST'
-        },
-        password_reset_token_valid: {
-            url: '/api/session/password_reset_token_valid',
-            method: 'GET'
-        }
-    });
-}]);
-
-CoreServices.factory('Settings', ['$resource', function($resource) {
-    return $resource('/api/setting', {}, {
-        list: {
-            url: '/api/setting',
-            method: 'GET',
-            isArray: true
-        },
-        // POST endpoint handles create + update in this case
-        put: {
-            url: '/api/setting/:key',
-            method: 'PUT',
-            params: {
-                key: '@key'
-            }
-        },
-        // set multiple values at once
-        setAll: {
-            url: '/api/setting/',
-            method: 'PUT',
-            isArray: true
-        },
-        delete: {
-            url: '/api/setting/:key',
-            method: 'DELETE',
-            params: {
-                key: '@key'
-            }
-        }
-    });
-}]);
-
-CoreServices.factory('Permissions', ['$resource', function($resource) {
-    return $resource('/api/permissions', {}, {
-        groups: {
-            method: 'GET',
-            url: '/api/permissions/group',
-            isArray: true
-        },
-        groupDetails: {
-            method: 'GET',
-            url: '/api/permissions/group/:id',
-            params: {
-                id: '@id'
-            }
-        },
-        graph: {
-            method: 'GET',
-            url: '/api/permissions/graph'
-        },
-        updateGraph: {
-            method: 'PUT',
-            url: '/api/permissions/graph'
-        },
-        createGroup: {
-            method: 'POST',
-            url: '/api/permissions/group'
-        },
-        memberships: {
-            method: 'GET',
-            url: '/api/permissions/membership',
-        },
-        createMembership: {
-            method: 'POST',
-            url: '/api/permissions/membership',
-            isArray: true
-        },
-        deleteMembership: {
-            method: 'DELETE',
-            url: '/api/permissions/membership/:id',
-            params: {
-                id: '@id'
-            }
-        },
-        updateGroup: {
-            method: 'PUT',
-            url: '/api/permissions/group/:id',
-            params: {
-                id: '@id'
-            }
-        },
-        deleteGroup: {
-            method: 'DELETE',
-            url: '/api/permissions/group/:id',
-            params: {
-                id: '@id'
-            }
-        }
-    });
-}]);
-
-CoreServices.factory('GettingStarted', ['$resource', function($resource) {
-    return $resource('/api/getting_started', {}, {
-        get: {
-            url: '/api/getting_started',
-            method: 'GET'
-        }
-    });
-}]);
-
-CoreServices.factory('Setup', ['$resource', function($resource) {
-    return $resource('/api/setup/', {}, {
-        create: {
-            method: 'POST'
-        },
-        validate_db: {
-            url: '/api/setup/validate',
-            method: 'POST'
-        }
-    });
-}]);
-
-CoreServices.factory('User', ['$resource', function($resource) {
-    return $resource('/api/user/:userId', {}, {
-        create: {
-            url: '/api/user',
-            method: 'POST'
-        },
-        list: {
-            url: '/api/user/',
-            method: 'GET',
-            isArray: true
-        },
-        current: {
-            url: '/api/user/current/',
-            method: 'GET',
-            ignoreAuthModule: true // this ensures a 401 response doesn't trigger another auth-required event
-        },
-        get: {
-            url: '/api/user/:userId',
-            method: 'GET',
-            params: {
-                'userId': '@userId'
-            }
-        },
-        update: {
-            url: '/api/user/:userId',
-            method: 'PUT',
-            params: {
-                'userId': '@id'
-            }
-        },
-        update_password: {
-            url: '/api/user/:userId/password',
-            method: 'PUT',
-            params: {
-                'userId': '@id'
-            }
-        },
-        update_qbnewb: {
-            url: '/api/user/:userId/qbnewb',
-            method: 'PUT',
-            params: {
-                'userId': '@id'
-            }
-        },
-        delete: {
-            method: 'DELETE',
-            params: {
-                'userId': '@userId'
-            }
-        },
-        send_invite: {
-            url: '/api/user/:userId/send_invite',
-            method: 'POST',
-            params: {
-                'userId': '@id'
-            }
-        }
-    });
-}]);
-
-CoreServices.factory('Util', ['$resource', function($resource) {
-    return $resource('/api/util/', {}, {
-        password_check: {
-            url: '/api/util/password_check',
-            method: 'POST'
-        }
-    });
-}]);
-=======
 /* @flow */
 
 import { GET, PUT, POST, DELETE } from "metabase/lib/api";
+
+import * as GA from "metabase/ga-info";
 
 export const ActivityApi = {
     list:                        GET("/api/activity"),
@@ -819,7 +62,17 @@
     // table_fields:                GET("/api/table/:tableId/fields"),
     table_fks:                   GET("/api/table/:tableId/fks"),
     // table_reorder_fields:       POST("/api/table/:tableId/reorder"),
-    table_query_metadata:        GET("/api/table/:tableId/query_metadata"),
+    table_query_metadata:       (data: { [key:string]: any }, options: { [key:string]: any } = {}) => {
+                                    return GET("/api/table/:tableId/query_metadata")(data, options).then((table) => {
+                                        // HACK: inject GA metadata that we don't have intergrated on the backend yet
+                                        if (table && table.db && table.db.engine === "googleanalytics") {
+                                            table.fields = table.fields.map(f => ({ ...f, ...GA.fields[f.name] }));
+                                            table.metrics.push(...GA.metrics);
+                                            table.segments.push(...GA.segments);
+                                        }
+                                        return table;
+                                    });
+                                 },
     // table_sync_metadata:        POST("/api/table/:tableId/sync"),
     // field_get:                   GET("/api/field/:fieldId"),
     // field_summary:               GET("/api/field/:fieldId/summary"),
@@ -927,5 +180,4 @@
 
 export const UtilApi = {
     password_check:             POST("/api/util/password_check"),
-};
->>>>>>> 27d0c96f
+};