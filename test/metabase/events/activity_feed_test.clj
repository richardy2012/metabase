(ns metabase.events.activity-feed-test
  (:require [expectations :refer :all]
            [metabase.db :as db]
            [metabase.events.activity-feed :refer :all]
            (metabase.models [activity :refer [Activity]]
                             [card :refer [Card]]
                             [dashboard :refer [Dashboard]]
                             [dashboard-card :refer [DashboardCard]]
                             [database :refer [Database]]
                             [metric :refer [Metric]]
                             [pulse :refer [Pulse]]
                             [segment :refer [Segment]]
                             [session :refer [Session]]
                             [table :refer [Table]]
                             [user :refer [User]])
            [metabase.test.data :refer :all]
            [metabase.test.data.users :refer [user->id]]
            [metabase.test.util :as tu]
            [metabase.test-setup :refer :all]))

(defn- do-with-temp-activities [f]
  (db/cascade-delete! Activity)                  ; Not 100% sure this is neccessary anymore
  (try (f)
       (finally (db/cascade-delete! Activity))))

<<<<<<< HEAD
(defn- create-test-objects
  "Simple helper function which creates a series of test objects for use in the tests"
  []
  (let [rand-name (random-name)
        user      (db/insert! User
                    :email      (str rand-name "@metabase.com")
                    :first_name rand-name
                    :last_name  rand-name
                    :password   rand-name)
        ;; i don't know why, but the below `ins` doesn't return an object :(
        session   (db/insert! Session
                    :id      rand-name
                    :user_id (:id user))
        dashboard (db/insert! Dashboard
                    :name         rand-name
                    :description  rand-name
                    :creator_id   (:id user)
                    :public_perms 2)
        card      (db/insert! Card
                    :name                   rand-name
                    :creator_id             (:id user)
                    :public_perms           2
                    :display                "table"
                    :dataset_query          {:database (id)
                                             :type     :query
                                             :query    {:source_table (id :categories)}}
                    :parameters             []
                    :visualization_settings {})
        dashcard  (db/insert! DashboardCard
                    :card_id      (:id card)
                    :dashboard_id (:id dashboard))
        pulse     (db/insert! Pulse
                    :creator_id   (:id user)
                    :name         rand-name
                    :public_perms 2)
        database  (db/insert! Database
                    :name      "Activity Database"
                    :engine    :yeehaw
                    :details   {}
                    :is_sample false)
        table     (db/insert! Table
                    :name   "Activity Table"
                    :db_id  (:id database)
                    :active true)
        segment   (db/insert! Segment
                    :creator_id  (:id user)
                    :table_id    (:id table)
                    :name        "Activity Segment"
                    :description "Something worth reading"
                    :definition  {:a "b"})
        metric   (db/insert! Metric
                    :creator_id  (:id user)
                    :table_id    (:id table)
                    :name        "Activity Metric"
                    :description "Whoot!"
                    :definition  {:a "b"})]
    {:card      card
     :dashboard dashboard
     :dashcard  dashcard
     :database  database
     :metric    metric
     :pulse     pulse
     :segment   segment
     :session   {:id rand-name}
     :table     table
     :user      user}))
=======
(defmacro with-temp-activities
  "Clear all activies, execute BODY; clear all activies again, then return the results of BODY."
  [& body]
  `(do-with-temp-activities (fn [] ~@body)))
>>>>>>> 1a3e3772


;; `:card-create` event
(tu/expect-with-temp [Card [card {:name "My Cool Card"}]]
  {:topic       :card-create
   :user_id     (user->id :rasta)
   :model       "card"
   :model_id    (:id card)
   :database_id nil
   :table_id    nil
   :details     {:name "My Cool Card", :description nil, :public_perms 0}}
  (with-temp-activities
    (process-activity-event {:topic :card-create, :item card})
    (db/select-one [Activity :topic :user_id :model :model_id :database_id :table_id :details]
      :topic    "card-create"
      :model_id (:id card))))


;; `:card-update` event
(tu/expect-with-temp [Card [card {:name "My Cool Card"}]]
  {:topic       :card-update
   :user_id     (user->id :rasta)
   :model       "card"
   :model_id    (:id card)
   :database_id nil
   :table_id    nil
   :details     {:name "My Cool Card", :description nil, :public_perms 0}}
  (with-temp-activities
    (process-activity-event {:topic :card-update, :item card})
    (db/select-one [Activity :topic :user_id :model :model_id :database_id :table_id :details]
      :topic    "card-update"
      :model_id (:id card))))


;; `:card-delete` event
(tu/expect-with-temp [Card [card {:name "My Cool Card"}]]
  {:topic       :card-delete
   :user_id     (user->id :rasta)
   :model       "card"
   :model_id    (:id card)
   :database_id nil
   :table_id    nil
   :details     {:name "My Cool Card", :description nil, :public_perms 0}}
  (with-temp-activities
    (process-activity-event {:topic :card-delete, :item card})
    (db/select-one [Activity :topic :user_id :model :model_id :database_id :table_id :details]
      :topic    "card-delete"
      :model_id (:id card))))


;; `:dashboard-create` event
(tu/expect-with-temp [Dashboard [dashboard {:name "My Cool Dashboard"}]]
  {:topic       :dashboard-create
   :user_id     (user->id :rasta)
   :model       "dashboard"
   :model_id    (:id dashboard)
   :database_id nil
   :table_id    nil
   :details     {:name "My Cool Dashboard", :description nil, :public_perms 0}}
  (with-temp-activities
    (process-activity-event {:topic :dashboard-create, :item dashboard})
    (db/select-one [Activity :topic :user_id :model :model_id :database_id :table_id :details]
      :topic    "dashboard-create"
      :model_id (:id dashboard))))


;; `:dashboard-delete` event
(tu/expect-with-temp [Dashboard [dashboard {:name "My Cool Dashboard"}]]
  {:topic       :dashboard-delete
   :user_id     (user->id :rasta)
   :model       "dashboard"
   :model_id    (:id dashboard)
   :database_id nil
   :table_id    nil
   :details     {:name "My Cool Dashboard", :description nil, :public_perms 0}}
  (with-temp-activities
    (process-activity-event {:topic :dashboard-delete, :item dashboard})
    (db/select-one [Activity :topic :user_id :model :model_id :database_id :table_id :details]
      :topic    "dashboard-delete"
      :model_id (:id dashboard))))


;; `:dashboard-add-cards` event
(tu/expect-with-temp [Dashboard     [dashboard {:name "My Cool Dashboard"}]
                      Card          [card]
                      DashboardCard [dashcard  {:dashboard_id (:id dashboard), :card_id (:id card)}]]
  {:topic       :dashboard-add-cards
   :user_id     (user->id :rasta)
   :model       "dashboard"
   :model_id    (:id dashboard)
   :database_id nil
   :table_id    nil
   :details     {:name         "My Cool Dashboard"
                 :description  nil
                 :public_perms 0
                 :dashcards    [{:description  (:description card)
                                 :name         (:name card)
                                 :public_perms (:public_perms card)
                                 :id           (:id dashcard)
                                 :card_id      (:id card)}]}}
  (with-temp-activities
    (process-activity-event {:topic :dashboard-add-cards
                             :item  {:id        (:id dashboard)
                                     :actor_id  (user->id :rasta)
                                     :dashcards [dashcard]}})
    (db/select-one [Activity :topic :user_id :model :model_id :database_id :table_id :details]
      :topic    "dashboard-add-cards"
      :model_id (:id dashboard))))


;; `:dashboard-remove-cards` event
(tu/expect-with-temp [Dashboard     [dashboard {:name "My Cool Dashboard"}]
                      Card          [card]
                      DashboardCard [dashcard  {:dashboard_id (:id dashboard), :card_id (:id card)}]]
  {:topic       :dashboard-remove-cards
   :user_id     (user->id :rasta)
   :model       "dashboard"
   :model_id    (:id dashboard)
   :database_id nil
   :table_id    nil
   :details     {:name         "My Cool Dashboard"
                 :description  nil
                 :public_perms 0
                 :dashcards    [{:description  (:description card)
                                 :name         (:name card)
                                 :public_perms (:public_perms card)
                                 :id           (:id dashcard)
                                 :card_id      (:id card)}]}}
  (with-temp-activities
    (process-activity-event {:topic :dashboard-remove-cards
                             :item  {:id        (:id dashboard)
                                     :actor_id  (user->id :rasta)
                                     :dashcards [dashcard]}})
    (db/select-one [Activity :topic :user_id :model :model_id :database_id :table_id :details]
      :topic    "dashboard-remove-cards"
      :model_id (:id dashboard))))


;; `:install` event
(expect
  {:topic    :install
   :user_id  nil
   :model    "install"
   :model_id nil
   :details  {}}
  (with-temp-activities
    (process-activity-event {:topic :install, :item {}})
    (db/select-one [Activity :topic :user_id :model :model_id :details], :topic "install")))


;; `:metric-create`
(tu/expect-with-temp [Metric [metric {:table_id (id :venues)}]]
  {:topic       :metric-create
   :user_id     (user->id :rasta)
   :model       "metric"
   :model_id    (:id metric)
   :database_id (id)
   :table_id    (id :venues)
   :details     {:name        (:name metric)
                 :description (:description metric)}}
  (with-temp-activities
    (process-activity-event {:topic :metric-create, :item metric})
    (db/select-one [Activity :topic :user_id :model :model_id :database_id :table_id :details]
      :topic    "metric-create"
      :model_id (:id metric))))


;; `:metric-update`
(tu/expect-with-temp [Metric [metric {:table_id (id :venues)}]]
  {:topic       :metric-update
   :user_id     (user->id :rasta)
   :model       "metric"
   :model_id    (:id metric)
   :database_id (id)
   :table_id    (id :venues)
   :details     {:name             (:name metric)
                 :description      (:description metric)
                 :revision_message "update this mofo"}}
  (with-temp-activities
    (process-activity-event {:topic :metric-update, :item (-> (assoc metric
                                                                :actor_id         (user->id :rasta)
                                                                :revision_message "update this mofo")
                                                              ;; doing this specifically to ensure :actor_id is utilized
                                                              (dissoc :creator_id))})
    (db/select-one [Activity :topic :user_id :model :model_id :database_id :table_id :details]
      :topic    "metric-update"
      :model_id (:id metric))))


;; `:metric-delete`
(tu/expect-with-temp [Metric [metric {:table_id (id :venues)}]]
  {:topic       :metric-delete
   :user_id     (user->id :rasta)
   :model       "metric"
   :model_id    (:id metric)
   :database_id (id)
   :table_id    (id :venues)
   :details     {:name             (:name metric)
                 :description      (:description metric)
                 :revision_message "deleted"}}
  (with-temp-activities
    (process-activity-event {:topic :metric-delete, :item (assoc metric
                                                            :actor_id         (user->id :rasta)
                                                            :revision_message "deleted")})
    (db/select-one [Activity :topic :user_id :model :model_id :database_id :table_id :details]
      :topic    "metric-delete"
      :model_id (:id metric))))


;; `:pulse-create` event
(tu/expect-with-temp [Pulse [pulse]]
  {:topic       :pulse-create
   :user_id     (user->id :rasta)
   :model       "pulse"
   :model_id    (:id pulse)
   :database_id nil
   :table_id    nil
   :details     {:name         (:name pulse)
                 :public_perms 2}}
  (with-temp-activities
    (process-activity-event {:topic :pulse-create, :item pulse})
    (db/select-one [Activity :topic :user_id :model :model_id :database_id :table_id :details]
      :topic    "pulse-create"
      :model_id (:id pulse))))


;; `:pulse-delete` event
(tu/expect-with-temp [Pulse [pulse]]
  {:topic       :pulse-delete
   :user_id     (user->id :rasta)
   :model       "pulse"
   :model_id    (:id pulse)
   :database_id nil
   :table_id    nil
   :details     {:name         (:name pulse)
                 :public_perms 2}}
  (with-temp-activities
    (process-activity-event {:topic :pulse-delete, :item pulse})
    (db/select-one [Activity :topic :user_id :model :model_id :database_id :table_id :details]
      :topic    "pulse-delete"
      :model_id (:id pulse))))


;; `:segment-create`
(tu/expect-with-temp [Segment [segment]]
  {:topic       :segment-create
   :user_id     (user->id :rasta)
   :model       "segment"
   :model_id    (:id segment)
   :database_id (id)
   :table_id    (id :venues)
   :details     {:name        (:name segment)
                 :description (:description segment)}}
  (with-temp-activities
    (process-activity-event {:topic :segment-create, :item segment})
    (db/select-one [Activity :topic :user_id :model :model_id :database_id :table_id :details]
      :topic    "segment-create"
      :model_id (:id segment))))


;; `:segment-update`
(tu/expect-with-temp [Segment [segment]]
  {:topic       :segment-update
   :user_id     (user->id :rasta)
   :model       "segment"
   :model_id    (:id segment)
   :database_id (id)
   :table_id    (id :venues)
   :details     {:name             (:name segment)
                 :description      (:description segment)
                 :revision_message "update this mofo"}}
  (with-temp-activities
    (process-activity-event {:topic :segment-update, :item (-> segment
                                                               (assoc :actor_id         (user->id :rasta)
                                                                      :revision_message "update this mofo")
                                                               ;; doing this specifically to ensure :actor_id is utilized
                                                               (dissoc :creator_id))})
    (db/select-one [Activity :topic :user_id :model :model_id :database_id :table_id :details]
      :topic    "segment-update"
      :model_id (:id segment))))


;; `:segment-delete`
(tu/expect-with-temp [Segment [segment]]
  {:topic       :segment-delete
   :user_id     (user->id :rasta)
   :model       "segment"
   :model_id    (:id segment)
   :database_id (id)
   :table_id    (id :venues)
   :details     {:name             (:name segment)
                 :description      (:description segment)
                 :revision_message "deleted"}}
  (with-temp-activities
    (process-activity-event {:topic :segment-delete, :item (assoc segment
                                                             :actor_id         (user->id :rasta)
                                                             :revision_message "deleted")})
    (db/select-one [Activity :topic :user_id :model :model_id :database_id :table_id :details]
      :topic    "segment-delete"
      :model_id (:id segment))))


;; `:user-login` event
;; TODO - what's the difference between `user-login` / `user-joined`?
(expect
  {:topic       :user-joined
   :user_id     (user->id :rasta)
   :model       "user"
   :model_id    (user->id :rasta)
   :details     {}}
  (with-temp-activities
    (process-activity-event {:topic :user-login
                             :item  {:user_id     (user->id :rasta)
                                     :session_id  (str (java.util.UUID/randomUUID))
                                     :first_login true}})
    (db/select-one [Activity :topic :user_id :model :model_id :details], :topic "user-joined")))<|MERGE_RESOLUTION|>--- conflicted
+++ resolved
@@ -23,79 +23,10 @@
   (try (f)
        (finally (db/cascade-delete! Activity))))
 
-<<<<<<< HEAD
-(defn- create-test-objects
-  "Simple helper function which creates a series of test objects for use in the tests"
-  []
-  (let [rand-name (random-name)
-        user      (db/insert! User
-                    :email      (str rand-name "@metabase.com")
-                    :first_name rand-name
-                    :last_name  rand-name
-                    :password   rand-name)
-        ;; i don't know why, but the below `ins` doesn't return an object :(
-        session   (db/insert! Session
-                    :id      rand-name
-                    :user_id (:id user))
-        dashboard (db/insert! Dashboard
-                    :name         rand-name
-                    :description  rand-name
-                    :creator_id   (:id user)
-                    :public_perms 2)
-        card      (db/insert! Card
-                    :name                   rand-name
-                    :creator_id             (:id user)
-                    :public_perms           2
-                    :display                "table"
-                    :dataset_query          {:database (id)
-                                             :type     :query
-                                             :query    {:source_table (id :categories)}}
-                    :parameters             []
-                    :visualization_settings {})
-        dashcard  (db/insert! DashboardCard
-                    :card_id      (:id card)
-                    :dashboard_id (:id dashboard))
-        pulse     (db/insert! Pulse
-                    :creator_id   (:id user)
-                    :name         rand-name
-                    :public_perms 2)
-        database  (db/insert! Database
-                    :name      "Activity Database"
-                    :engine    :yeehaw
-                    :details   {}
-                    :is_sample false)
-        table     (db/insert! Table
-                    :name   "Activity Table"
-                    :db_id  (:id database)
-                    :active true)
-        segment   (db/insert! Segment
-                    :creator_id  (:id user)
-                    :table_id    (:id table)
-                    :name        "Activity Segment"
-                    :description "Something worth reading"
-                    :definition  {:a "b"})
-        metric   (db/insert! Metric
-                    :creator_id  (:id user)
-                    :table_id    (:id table)
-                    :name        "Activity Metric"
-                    :description "Whoot!"
-                    :definition  {:a "b"})]
-    {:card      card
-     :dashboard dashboard
-     :dashcard  dashcard
-     :database  database
-     :metric    metric
-     :pulse     pulse
-     :segment   segment
-     :session   {:id rand-name}
-     :table     table
-     :user      user}))
-=======
 (defmacro with-temp-activities
   "Clear all activies, execute BODY; clear all activies again, then return the results of BODY."
   [& body]
   `(do-with-temp-activities (fn [] ~@body)))
->>>>>>> 1a3e3772
 
 
 ;; `:card-create` event
