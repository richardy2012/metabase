--- conflicted
+++ resolved
@@ -512,7 +512,6 @@
   ;; TODO: it probably makes sense to throw an error or return a failure response here if we can't get a driver
   (let [driver (driver/database-id->driver (:database query))]
     (binding [*driver* driver]
-<<<<<<< HEAD
       (let [driver-process-in-context (partial driver/process-query-in-context driver)]
         ((<<- wrap-catch-exceptions
               pre-add-settings
@@ -531,24 +530,6 @@
               pre-log-query
               guard-multiple-calls
               run-query) (assoc query :driver driver))))))
-=======
-      ((<<- wrap-catch-exceptions
-            pre-add-settings
-            pre-expand-macros
-            pre-expand-resolve
-            (driver/process-query-in-context driver)
-            post-add-row-count-and-status
-            post-format-rows
-            pre-add-implicit-fields
-            pre-add-implicit-breakout-order-by
-            cumulative-sum
-            cumulative-count
-            limit
-            post-check-results-format
-            pre-log-query
-            guard-multiple-calls
-            run-query) (assoc query :driver driver)))))
->>>>>>> 58286cdd
 
 
 ;;; +----------------------------------------------------------------------------------------------------+
