--- conflicted
+++ resolved
@@ -17,25 +17,15 @@
   (checkp-contains? table/entity-types symb (keyword value)))
 
 (defendpoint GET "/"
-<<<<<<< HEAD
   "Get all `Tables`."
   []
   (-> (sel :many Table :active true (order :name :ASC))
-      (hydrate :db)))
-=======
-  "Get all `Tables` for an `Org`."
-  [org]
-  {org Required}
-  (read-check Org org)
-  (let [db-ids (sel :many :id Database :organization_id org)]
-    (-> (sel :many Table :active true :db_id [in db-ids] (order :name :ASC))
-        (hydrate :db)
-        ;; if for some reason a Table doesn't have rows set then set it to 0 so UI doesn't barf
-        (#(map (fn [table]
-                 (cond-> table
-                   (not (:rows table)) (assoc :rows 0)))
-               %)))))
->>>>>>> 62206c17
+      (hydrate :db)
+      ;; if for some reason a Table doesn't have rows set then set it to 0 so UI doesn't barf
+      (#(map (fn [table]
+               (cond-> table
+                 (not (:rows table)) (assoc :rows 0)))
+         %))))
 
 
 (defendpoint GET "/:id"
