--- conflicted
+++ resolved
@@ -96,14 +96,14 @@
       (coerce/to-long)
       (java.sql.Date.))))
 
-<<<<<<< HEAD
+
 (defn now-iso8601
   "format the current time as iso8601 date/time string."
   []
   (time/unparse (time/formatters :date-time-no-ms) (coerce/from-long (System/currentTimeMillis))))
-=======
+
+
 (defn jdbc-clob-to-str
   "Convert a `JdbcClob` to a `String` so it can be serialized to JSON."
   [^org.h2.jdbc.JdbcClob clob]
-  (.getSubString clob 1 (.length clob)))
->>>>>>> 357e20b9
+  (.getSubString clob 1 (.length clob)))