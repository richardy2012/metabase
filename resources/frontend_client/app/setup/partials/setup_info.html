<<<<<<< HEAD
<div class="SetupSteps wrapper">
    <section class="SetupStep bordered rounded shadowed relative" ng-class="{ 'SetupStep--active' : activeStep == 'user', 'SetupStep--completed' : completedSteps.user }">
            <div ng-click="setActiveStep('user')">
=======
<div class="SetupSteps wrapper wrapper-max-sm">
    <section class="SetupStep bordered rounded relative" ng-class="{ 'SetupStep--active' : activeStep == 'user', 'SetupStep--completed' : completedSteps.user }">
            <div class="flex align-center py2">
>>>>>>> 8582aae1
                <span class="SetupStep-indicator flex layout-centered absolute bordered">
                    <span class="SetupStep-number">1</span>
                    <cv-check-icon class="SetupStep-check" width="16px" height="16px"></cv-check-icon>
                </span>
                <h3 class="SetupStep-title ml4 text-brand">What should we call you?</h3>
            </div>
            <form class="Form-new" name="form" ng-submit="createOrgAndUser()" novalidate ng-if="activeStep == 'user'" novalidate>
                <div class="Form-field" mb-form-field="first_name">
                    <mb-form-label display-name="First name" field-name="first_name"></mb-form-label>
                    <input class="Form-input Form-offset full" name="first_name" placeholder="John" ng-model="newUser.first_name" required autofocus />
                    <span class="Form-charm"></span>
                </div>

                <div class="Form-field" mb-form-field="last_name">
                    <mb-form-label display-name="Last name" field-name="last_name"></mb-form-label>
                    <input class="Form-input Form-offset full" name="last_name" placeholder="Doe" ng-model="newUser.last_name" required />
                    <span class="Form-charm"></span>
                </div>

                <div class="Form-field" mb-form-field="email">
                    <mb-form-label display-name="Email" field-name="email"></mb-form-label>
                    <input class="Form-input Form-offset full" name="email" placeholder="johndoe@mycompany.com" ng-model="newUser.email" required />
                    <span class="Form-charm"></span>
                </div>

                <div class="Form-field" mb-form-field="password">
                    <mb-form-label display-name="Create a password - Must be 8 characters long and include one upper case letter, one a number and one special character" field-name="password"></mb-form-label>
                    <input class="Form-input Form-offset full" name="password" type="password" placeholder="Create a new password" ng-model="newUser.password" required>
                    <span class="Form-charm"></span>
                </div>

                <div class="Form-field" mb-form-field="repeated_password">
                    <mb-form-label display-name="Verify your new password" field-name="password"></mb-form-label>
                    <input class="Form-input Form-offset full" type="password" placeholder="Type it again so we can verify it" ng-model="newUser.repeated_password" required>
                    <span class="Form-charm"></span>
                </div>

                <div class="Form-field" mb-form-field="organization">
                    <mb-form-label display-name="Organization name" field-name="password"></mb-form-label>
                    <input class="Form-input Form-offset full" name="organization" type="text" placeholder="Organization name" ng-model="userOrgName" autofocus required>
                    <span class="Form-charm"></span>
                </div>

                <div class="Form-actions">
                    <button class="Button" ng-class="{'Button--primary': form.$valid}" ng-click="save(newUser)" ng-disabled="!form.$valid">
                        Create
                    </button>
                </div>
            </form>
          <div class="bg-error text-white p2 rounded" ng-show="error">
              {{error}}
          </div>
    </section>

<<<<<<< HEAD
    <section class="SetupStep bordered rounded shadowed relative" ng-class="{ 'SetupStep--active' : activeStep == 'database', 'SetupStep--completed' : completedSteps.database }">
        <div ng-click="setActiveStep('database')">
=======
    <section class="SetupStep bordered border-dashed rounded relative" ng-class="{ 'SetupStep--active' : activeStep == 'database', 'SetupStep--completed' : completedSteps.database }">
        <div class="flex align-center py2">
>>>>>>> 8582aae1
            <span class="SetupStep-indicator flex layout-centered absolute bordered">
                <span class="SetupStep-number">2</span>
                <cv-check-icon class="SetupStep-check" width="16px" height="16px"></cv-check-icon>
            </span>
            <h3 class="ml4 text-brand">Add your first database</h3>
        </div>
        <div ng-controller="DatabaseEdit" ng-if="activeStep == 'database'">
            <form class="Form-new bordered rounded shadowed" name="form" novalidate>
                <!-- Form -->
                <div ng-include="'/app/admin/databases/partials/database_edit_forms.html'"></div>

                <!-- Bottom Actions -->
                <div class="Form-actions">
                    <button class="Button" ng-class="{'Button--primary': form.$valid}" ng-click="save(database, details, false)" ng-disabled="!form.$valid || !database.engine">
                        Save
                    </button>
                    <mb-form-message></mb-form-message>
                </div>
            </form>
        </div>
    </section>

    <section class="SetupStep SetupStep--active bordered rounded shadowed flex layout-centered flex-column relative" ng-if="activeStep == 'finish'">
        <h3 class="text-brand">You're all set!</h3>
        <div class="bordered rounded p2 text-brand flex justify-center">
            <cv-loading-icon class="inline-block mr2"></cv-loading-icon>
            Importing data and doing a bit of science.
        </div>
        <p class="text-body">(This may take a little while depending on the size of your data, but you can start exploring  any data we’ve finished importing right away.)</p>

        <button class="Button Button--primary">Take me to my data</button>
    </section>

</div><|MERGE_RESOLUTION|>--- conflicted
+++ resolved
@@ -1,12 +1,6 @@
-<<<<<<< HEAD
-<div class="SetupSteps wrapper">
-    <section class="SetupStep bordered rounded shadowed relative" ng-class="{ 'SetupStep--active' : activeStep == 'user', 'SetupStep--completed' : completedSteps.user }">
-            <div ng-click="setActiveStep('user')">
-=======
 <div class="SetupSteps wrapper wrapper-max-sm">
     <section class="SetupStep bordered rounded relative" ng-class="{ 'SetupStep--active' : activeStep == 'user', 'SetupStep--completed' : completedSteps.user }">
-            <div class="flex align-center py2">
->>>>>>> 8582aae1
+            <div class="flex align-center py2" ng-click="setActiveStep('user')">
                 <span class="SetupStep-indicator flex layout-centered absolute bordered">
                     <span class="SetupStep-number">1</span>
                     <cv-check-icon class="SetupStep-check" width="16px" height="16px"></cv-check-icon>
@@ -61,13 +55,8 @@
           </div>
     </section>
 
-<<<<<<< HEAD
-    <section class="SetupStep bordered rounded shadowed relative" ng-class="{ 'SetupStep--active' : activeStep == 'database', 'SetupStep--completed' : completedSteps.database }">
-        <div ng-click="setActiveStep('database')">
-=======
     <section class="SetupStep bordered border-dashed rounded relative" ng-class="{ 'SetupStep--active' : activeStep == 'database', 'SetupStep--completed' : completedSteps.database }">
-        <div class="flex align-center py2">
->>>>>>> 8582aae1
+        <div class="flex align-center py2" ng-click="setActiveStep('database')">
             <span class="SetupStep-indicator flex layout-centered absolute bordered">
                 <span class="SetupStep-number">2</span>
                 <cv-check-icon class="SetupStep-check" width="16px" height="16px"></cv-check-icon>
